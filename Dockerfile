FROM golang:1.25-bookworm AS build

WORKDIR /app

COPY go.mod go.sum ./
RUN go mod download

COPY . .

# Build all services
# Note: Using vendored librdkafka (no -tags dynamic needed on Debian)
RUN go build -o /app/gateway cmd/gateway/main.go && \
    go build -o /app/auth cmd/auth/main.go && \
    go build -o /app/email cmd/email/main.go && \
    go build -o /app/posts cmd/posts/main.go && \
    go build -o /app/files cmd/files/main.go && \
    go build -o /app/likes cmd/likes/main.go && \
<<<<<<< HEAD
    go build -o /app/comments cmd/comments/main.go
=======
    go build -o /app/follow cmd/follow/main.go 
>>>>>>> 0708ada4

FROM debian:bookworm-slim AS prod

# Install ca-certificates for HTTPS connections
RUN apt-get update && apt-get install -y --no-install-recommends \
    ca-certificates \
    && rm -rf /var/lib/apt/lists/*

WORKDIR /app

# Copy all binaries
COPY --from=build /app/gateway /app/gateway
COPY --from=build /app/auth /app/auth
COPY --from=build /app/email /app/email
COPY --from=build /app/posts /app/posts
COPY --from=build /app/files /app/files
COPY --from=build /app/likes /app/likes
<<<<<<< HEAD
COPY --from=build /app/comments /app/comments
=======
COPY --from=build /app/follow /app/follow  
>>>>>>> 0708ada4

# Default command (can be overridden in docker-compose)
CMD ["./gateway"]

<|MERGE_RESOLUTION|>--- conflicted
+++ resolved
@@ -15,11 +15,8 @@
     go build -o /app/posts cmd/posts/main.go && \
     go build -o /app/files cmd/files/main.go && \
     go build -o /app/likes cmd/likes/main.go && \
-<<<<<<< HEAD
     go build -o /app/comments cmd/comments/main.go
-=======
     go build -o /app/follow cmd/follow/main.go 
->>>>>>> 0708ada4
 
 FROM debian:bookworm-slim AS prod
 
@@ -37,11 +34,8 @@
 COPY --from=build /app/posts /app/posts
 COPY --from=build /app/files /app/files
 COPY --from=build /app/likes /app/likes
-<<<<<<< HEAD
 COPY --from=build /app/comments /app/comments
-=======
 COPY --from=build /app/follow /app/follow  
->>>>>>> 0708ada4
 
 # Default command (can be overridden in docker-compose)
 CMD ["./gateway"]
